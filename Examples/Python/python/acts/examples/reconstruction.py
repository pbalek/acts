from pathlib import Path
from typing import Optional, Union, List
from enum import Enum
from collections import namedtuple
import warnings

import acts
import acts.examples

u = acts.UnitConstants

SeedingAlgorithm = Enum(
    "SeedingAlgorithm",
    "Default TruthSmeared TruthEstimated Orthogonal HoughTransform FTF",
)

TruthSeedRanges = namedtuple(
    "TruthSeedRanges",
    ["rho", "z", "phi", "eta", "absEta", "pt", "nHits"],
    defaults=[(None, None)] * 7,
)

ParticleSmearingSigmas = namedtuple(
    "ParticleSmearingSigmas",
    ["d0", "d0PtA", "d0PtB", "z0", "z0PtA", "z0PtB", "t0", "phi", "theta", "pRel"],
    defaults=[None] * 10,
)

SeedFinderConfigArg = namedtuple(
    "SeedFinderConfig",
    [
        "maxSeedsPerSpM",
        "cotThetaMax",
        "sigmaScattering",
        "radLengthPerSeed",
        "minPt",
        "impactMax",
        "deltaPhiMax",
        "interactionPointCut",
        "deltaZMax",
        "maxPtScattering",
        "zBinEdges",
        "zBinsCustomLooping",
        "skipZMiddleBinSearch",
        "rRangeMiddleSP",
        "useVariableMiddleSPRange",
        "binSizeR",
        "seedConfirmation",
        "centralSeedConfirmationRange",
        "forwardSeedConfirmationRange",
        "deltaR",  # (min,max)
        "deltaRBottomSP",  # (min,max)
        "deltaRTopSP",  # (min,max)
        "deltaRMiddleSPRange",  # (min,max)
        "collisionRegion",  # (min,max)
        "r",  # (min,max)
        "z",  # (min,max)
        "zOutermostLayers",  # (min,max)
    ],
    defaults=[None] * 19 + [(None, None)] * 8,
)
SeedFinderOptionsArg = namedtuple(
    "SeedFinderOptions", ["beamPos", "bFieldInZ"], defaults=[(None, None), None]
)

SeedFilterConfigArg = namedtuple(
    "SeedFilterConfig",
    [
        "impactWeightFactor",
        "zOriginWeightFactor",
        "compatSeedWeight",
        "compatSeedLimit",
        "numSeedIncrement",
        "seedWeightIncrement",
        "seedConfirmation",
        "maxSeedsPerSpMConf",
        "maxQualitySeedsPerSpMConf",
        "useDeltaRorTopRadius",
        "deltaRMin",
    ],
    defaults=[None] * 11,
)

SpacePointGridConfigArg = namedtuple(
    "SeedGridConfig",
    [
        "rMax",
        "zBinEdges",
        "phiBinDeflectionCoverage",
        "impactMax",
        "deltaRMax",
        "maxPhiBins",
        "phi",  # (min,max)
    ],
    defaults=[None] * 6 + [(None, None)] * 1,
)

SeedingAlgorithmConfigArg = namedtuple(
    "SeedingAlgorithmConfig",
    [
        "allowSeparateRMax",
        "zBinNeighborsTop",
        "zBinNeighborsBottom",
        "numPhiNeighbors",
    ],
    defaults=[None] * 4,
)

TruthEstimatedSeedingAlgorithmConfigArg = namedtuple(
    "TruthSeederConfig",
    [
        "deltaR",  # (min,max)
    ],
    defaults=[(None, None)],
)

TrackSelectorConfig = namedtuple(
    "TrackSelectorConfig",
    ["loc0", "loc1", "time", "eta", "absEta", "pt", "phi", "nMeasurementsMin"],
    defaults=[(None, None)] * 7 + [None],
)

CkfConfig = namedtuple(
    "CkfConfig",
    ["chi2CutOff", "numMeasurementsCutOff", "maxSteps"],
    defaults=[15.0, 10, None],
)

AmbiguityResolutionConfig = namedtuple(
    "AmbiguityResolutionConfig",
    ["maximumSharedHits", "nMeasurementsMin", "maximumIterations"],
    defaults=[None] * 3,
)

AmbiguityResolutionMLConfig = namedtuple(
    "AmbiguityResolutionMLConfig",
    ["maximumSharedHits", "nMeasurementsMin", "maximumIterations"],
    defaults=[None] * 3,
)

AmbiguityResolutionMLDBScanConfig = namedtuple(
    "AmbiguityResolutionMLDBScanConfig",
    ["nMeasurementsMin", "epsilonDBScan", "minPointsDBScan"],
    defaults=[None] * 3,
)


class VertexFinder(Enum):
    Truth = (1,)
    AMVF = (2,)
    Iterative = (3,)


@acts.examples.NamedTypeArgs(
    seedingAlgorithm=SeedingAlgorithm,
    truthSeedRanges=TruthSeedRanges,
    particleSmearingSigmas=ParticleSmearingSigmas,
    seedFinderConfigArg=SeedFinderConfigArg,
    seedFinderOptionsArg=SeedFinderOptionsArg,
    seedFilterConfigArg=SeedFilterConfigArg,
    spacePointGridConfigArg=SpacePointGridConfigArg,
    seedingAlgorithmConfigArg=SeedingAlgorithmConfigArg,
    truthEstimatedSeedingAlgorithmConfigArg=TruthEstimatedSeedingAlgorithmConfigArg,
    logLevel=acts.logging.Level,
)
def addSeeding(
    s: acts.examples.Sequencer,
    trackingGeometry: acts.TrackingGeometry,
    field: acts.MagneticFieldProvider,
    geoSelectionConfigFile: Optional[Union[Path, str]] = None,
    layerMappingConfigFile: Optional[Union[Path, str]] = None,
    fastrack_inputConfigFile: Optional[Union[Path, str]] = None,
    seedingAlgorithm: SeedingAlgorithm = SeedingAlgorithm.Default,
    truthSeedRanges: Optional[TruthSeedRanges] = TruthSeedRanges(),
    particleSmearingSigmas: ParticleSmearingSigmas = ParticleSmearingSigmas(),
    initialSigmas: Optional[list] = None,
    initialVarInflation: Optional[list] = None,
    seedFinderConfigArg: SeedFinderConfigArg = SeedFinderConfigArg(),
    seedFinderOptionsArg: SeedFinderOptionsArg = SeedFinderOptionsArg(),
    seedFilterConfigArg: SeedFilterConfigArg = SeedFilterConfigArg(),
    spacePointGridConfigArg: SpacePointGridConfigArg = SpacePointGridConfigArg(),
    seedingAlgorithmConfigArg: SeedingAlgorithmConfigArg = SeedingAlgorithmConfigArg(),
    houghTransformConfig: acts.examples.HoughTransformSeeder.Config = acts.examples.HoughTransformSeeder.Config(),
    truthEstimatedSeedingAlgorithmConfigArg: TruthEstimatedSeedingAlgorithmConfigArg = TruthEstimatedSeedingAlgorithmConfigArg(),
    particleHypothesis: Optional[
        acts.ParticleHypothesis
    ] = acts.ParticleHypothesis.pion,
    inputParticles: str = "particles",
    outputDirRoot: Optional[Union[Path, str]] = None,
    logLevel: Optional[acts.logging.Level] = None,
    rnd: Optional[acts.examples.RandomNumbers] = None,
) -> None:
    """This function steers the seeding
    Parameters
    ----------
    s: Sequencer
        the sequencer module to which we add the Seeding steps (returned from addSeeding)
    trackingGeometry : tracking geometry
    field : magnetic field
    geoSelectionConfigFile : Path|str, path, None
        Json file for space point geometry selection. Not required for SeedingAlgorithm.TruthSmeared.
    seedingAlgorithm : SeedingAlgorithm, Default
        seeding algorithm to use: one of Default (no truth information used), TruthSmeared, TruthEstimated
    truthSeedRanges : TruthSeedRanges(rho, z, phi, eta, absEta, pt, nHits)
        TruthSeedSelector configuration. Each range is specified as a tuple of (min,max).
        Defaults of no cuts specified in Examples/Algorithms/TruthTracking/ActsExamples/TruthTracking/TruthSeedSelector.hpp
        If specified as None, don't run ParticleSmearing at all (and use addCKFTracks(selectedParticles="particles"))
    particleSmearingSigmas : ParticleSmearingSigmas(d0, d0PtA, d0PtB, z0, z0PtA, z0PtB, t0, phi, theta, pRel)
        ParticleSmearing configuration.
        Defaults specified in Examples/Algorithms/TruthTracking/ActsExamples/TruthTracking/ParticleSmearing.hpp
    initialSigmas : list
        Sets the initial covariance matrix diagonal. This is ignored in case of TruthSmearing.
        Defaults specified in Examples/Algorithms/TrackFinding/include/ActsExamples/TrackFinding/TrackParamsEstimationAlgorithm.hpp
    initialVarInflation : list
        List of 6 scale factors to inflate the initial covariance matrix
        Defaults (all 1) specified in Examples/Algorithms/TruthTracking/ActsExamples/TruthTracking/ParticleSmearing.hpp
    seedFinderConfigArg : SeedFinderConfigArg(maxSeedsPerSpM, cotThetaMax, sigmaScattering, radLengthPerSeed, minPt, impactMax, deltaPhiMax, interactionPointCut, deltaZMax, maxPtScattering, zBinEdges, zBinsCustomLooping, rRangeMiddleSP, useVariableMiddleSPRange, binSizeR, seedConfirmation, centralSeedConfirmationRange, forwardSeedConfirmationRange, deltaR, deltaRBottomSP, deltaRTopSP, deltaRMiddleSPRange, collisionRegion, r, z, zOutermostLayers)
        Defaults specified in Examples/Algorithms/TrackFinding/include/ActsExamples/TrackFinding/TrackParamsEstimationAlgorithm.hpp
    seedFinderConfigArg : SeedFinderConfigArg(maxSeedsPerSpM, cotThetaMax, sigmaScattering, radLengthPerSeed, minPt, impactMax, deltaPhiMax, interactionPointCut, deltaZMax, maxPtScattering, zBinEdges, zBinsCustomLooping, skipZMiddleBinSearch, rRangeMiddleSP, useVariableMiddleSPRange, binSizeR, seedConfirmation, centralSeedConfirmationRange, forwardSeedConfirmationRange, deltaR, deltaRBottomSP, deltaRTopSP, deltaRMiddleSPRange, collisionRegion, r, z, zOutermostLayers)
        SeedFinderConfig settings. deltaR, deltaRBottomSP, deltaRTopSP, deltaRMiddleSPRange, collisionRegion, r, z, zOutermostLayers are ranges specified as a tuple of (min,max). beamPos is specified as (x,y).
        Defaults specified in Core/include/Acts/Seeding/SeedFinderConfig.hpp
    seedFinderOptionsArg :  SeedFinderOptionsArg(bFieldInZ, beamPos)
        Defaults specified in Core/include/Acts/Seeding/SeedFinderConfig.hpp
    seedFilterConfigArg : SeedFilterConfigArg(compatSeedWeight, compatSeedLimit, numSeedIncrement, seedWeightIncrement, seedConfirmation, maxSeedsPerSpMConf, maxQualitySeedsPerSpMConf, useDeltaRorTopRadius)
                                Defaults specified in Core/include/Acts/Seeding/SeedFilterConfig.hpp
    spacePointGridConfigArg : SpacePointGridConfigArg(rMax, zBinEdges, phiBinDeflectionCoverage, phi, maxPhiBins, impactMax)
                                SpacePointGridConfigArg settings. phi is specified as a tuple of (min,max).
        Defaults specified in Core/include/Acts/Seeding/SpacePointGrid.hpp
    seedingAlgorithmConfigArg : SeedingAlgorithmConfigArg(allowSeparateRMax, zBinNeighborsTop, zBinNeighborsBottom, numPhiNeighbors)
                                Defaults specified in Examples/Algorithms/TrackFinding/include/ActsExamples/TrackFinding/SeedingAlgorithm.hpp
    truthEstimatedSeedingAlgorithmConfigArg : TruthEstimatedSeedingAlgorithmConfigArg(deltaR)
        Currently only deltaR=(min,max) range specified here.
    particleHypothesis : Optional[acts.ParticleHypothesis]
        The hypothesis used for track finding. Defaults to pion.
    inputParticles : str, "particles"
        input particles name in the WhiteBoard
    outputDirRoot : Path|str, path, None
        the output folder for the Root output, None triggers no output
    logLevel : acts.logging.Level, None
        logging level to override setting given in `s`
    rnd : RandomNumbers, None
        random number generator. Only used by SeedingAlgorithm.TruthSmeared.
    """

    logLevel = acts.examples.defaultLogging(s, logLevel)()
    logger = acts.logging.getLogger("addSeeding")
    logger.setLevel(logLevel)

    if truthSeedRanges is not None:
        selectedParticles = "truth_seeds_selected"
        addSeedingTruthSelection(
            s,
            inputParticles,
            selectedParticles,
            truthSeedRanges,
            logLevel,
        )
    else:
        selectedParticles = inputParticles

    # Create starting parameters from either particle smearing or combined seed
    # finding and track parameters estimation
    if seedingAlgorithm == SeedingAlgorithm.TruthSmeared:
        logger.info("Using smeared truth particles for seeding")
        addTruthSmearedSeeding(
            s,
            rnd,
            selectedParticles,
            particleSmearingSigmas,
            initialSigmas,
            initialVarInflation,
            particleHypothesis,
            logLevel,
        )
    else:
        spacePoints = addSpacePointsMaking(
            s, trackingGeometry, geoSelectionConfigFile, logLevel
        )
        # Run either: truth track finding or seeding
        if seedingAlgorithm == SeedingAlgorithm.TruthEstimated:
            logger.info("Using truth track finding from space points for seeding")
            seeds = addTruthEstimatedSeeding(
                s,
                spacePoints,
                selectedParticles,
                truthEstimatedSeedingAlgorithmConfigArg,
                logLevel,
            )
        elif seedingAlgorithm == SeedingAlgorithm.Default:
            logger.info("Using default seeding")
            seeds = addStandardSeeding(
                s,
                spacePoints,
                seedingAlgorithmConfigArg,
                seedFinderConfigArg,
                seedFinderOptionsArg,
                seedFilterConfigArg,
                spacePointGridConfigArg,
                logLevel,
            )
        elif seedingAlgorithm == SeedingAlgorithm.Orthogonal:
            logger.info("Using orthogonal seeding")
            seeds = addOrthogonalSeeding(
                s,
                spacePoints,
                seedFinderConfigArg,
                seedFinderOptionsArg,
                seedFilterConfigArg,
                logLevel,
            )
        elif seedingAlgorithm == SeedingAlgorithm.HoughTransform:
            logger.info("Using Hough Transform seeding")
            houghTransformConfig.inputSpacePoints = [spacePoints]
            houghTransformConfig.inputMeasurements = "measurements"
            houghTransformConfig.inputSourceLinks = "sourcelinks"
            houghTransformConfig.outputProtoTracks = "prototracks"
            houghTransformConfig.outputSeeds = "seeds"
            houghTransformConfig.trackingGeometry = trackingGeometry
            seeds = addHoughTransformSeeding(s, houghTransformConfig, logLevel)
        elif seedingAlgorithm == SeedingAlgorithm.FTF:
            logger.info("Using FTF seeding")
            # output of algs changed, only one output now
            seeds = addFTFSeeding(
                s,
                spacePoints,
                seedFinderConfigArg,
                seedFinderOptionsArg,
                seedFilterConfigArg,
                trackingGeometry,
                logLevel,
                layerMappingConfigFile,
                geoSelectionConfigFile,
                fastrack_inputConfigFile,
            )
        else:
            logger.fatal("unknown seedingAlgorithm %s", seedingAlgorithm)

        parEstimateAlg = acts.examples.TrackParamsEstimationAlgorithm(
            level=logLevel,
            inputSeeds=seeds,
            outputTrackParameters="estimatedparameters",
            trackingGeometry=trackingGeometry,
            magneticField=field,
            **acts.examples.defaultKWArgs(
                initialSigmas=initialSigmas,
                initialVarInflation=initialVarInflation,
                particleHypothesis=particleHypothesis,
            ),
        )
        s.addAlgorithm(parEstimateAlg)

        prototracks = "seed-prototracks"
        s.addAlgorithm(
            acts.examples.SeedsToPrototracks(
                level=logLevel,
                inputSeeds=seeds,
                outputProtoTracks=prototracks,
            )
        )

        if outputDirRoot is not None:
            addSeedPerformanceWriters(
                s,
                outputDirRoot,
                seeds,
                prototracks,
                selectedParticles,
                inputParticles,
                parEstimateAlg.config.outputTrackParameters,
                logLevel,
            )

    return s


def addSeedingTruthSelection(
    s: acts.examples.Sequencer,
    inputParticles: str,
    outputParticles: str,
    truthSeedRanges: TruthSeedRanges,
    logLevel: acts.logging.Level = None,
):
    """adds truth particles filtering before filtering
    For parameters description see addSeeding
    """
    selAlg = acts.examples.TruthSeedSelector(
        **acts.examples.defaultKWArgs(
            ptMin=truthSeedRanges.pt[0],
            ptMax=truthSeedRanges.pt[1],
            etaMin=truthSeedRanges.eta[0],
            etaMax=truthSeedRanges.eta[1],
            nHitsMin=truthSeedRanges.nHits[0],
            nHitsMax=truthSeedRanges.nHits[1],
            rhoMin=truthSeedRanges.rho[0],
            rhoMax=truthSeedRanges.rho[1],
            zMin=truthSeedRanges.z[0],
            zMax=truthSeedRanges.z[1],
            phiMin=truthSeedRanges.phi[0],
            phiMax=truthSeedRanges.phi[1],
            absEtaMin=truthSeedRanges.absEta[0],
            absEtaMax=truthSeedRanges.absEta[1],
        ),
        level=logLevel,
        inputParticles=inputParticles,
        inputMeasurementParticlesMap="measurement_particles_map",
        outputParticles=outputParticles,
    )
    s.addAlgorithm(selAlg)


def addTruthSmearedSeeding(
    sequence: acts.examples.Sequencer,
    rnd: Optional[acts.examples.RandomNumbers],
    selectedParticles: str,
    particleSmearingSigmas: ParticleSmearingSigmas,
    initialSigmas: Optional[List[float]],
    initialVarInflation: List[float],
    particleHypothesis: Optional[acts.ParticleHypothesis],
    logLevel: acts.logging.Level = None,
):
    """adds algorithm that would mimic detector response uncertainties for truth seeding
    For parameters description see addSeeding
    """

    rnd = rnd or acts.examples.RandomNumbers(seed=42)
    # Run particle smearing
    ptclSmear = acts.examples.ParticleSmearing(
        level=logLevel,
        inputParticles=selectedParticles,
        outputTrackParameters="estimatedparameters",
        randomNumbers=rnd,
        # gaussian sigmas to smear particle parameters
        **acts.examples.defaultKWArgs(
            sigmaD0=particleSmearingSigmas.d0,
            sigmaD0PtA=particleSmearingSigmas.d0PtA,
            sigmaD0PtB=particleSmearingSigmas.d0PtB,
            sigmaZ0=particleSmearingSigmas.z0,
            sigmaZ0PtA=particleSmearingSigmas.z0PtA,
            sigmaZ0PtB=particleSmearingSigmas.z0PtB,
            sigmaT0=particleSmearingSigmas.t0,
            sigmaPhi=particleSmearingSigmas.phi,
            sigmaTheta=particleSmearingSigmas.theta,
            sigmaPRel=particleSmearingSigmas.pRel,
            initialSigmas=initialSigmas,
            initialVarInflation=initialVarInflation,
            particleHypothesis=particleHypothesis,
        ),
    )
    sequence.addAlgorithm(ptclSmear)

    truthTrkFndAlg = acts.examples.TruthTrackFinder(
        level=logLevel,
        inputParticles=selectedParticles,
        inputMeasurementParticlesMap="measurement_particles_map",
        outputProtoTracks="truth_particle_tracks",
    )
    sequence.addAlgorithm(truthTrkFndAlg)


def addTruthEstimatedSeeding(
    sequence: acts.examples.Sequencer,
    spacePoints: str,
    inputParticles: str,
    TruthEstimatedSeedingAlgorithmConfigArg: TruthEstimatedSeedingAlgorithmConfigArg,
    logLevel: acts.logging.Level = None,
):
    """adds truth seeding
    For parameters description see addSeeding
    """
    logLevel = acts.examples.defaultLogging(sequence, logLevel)()

    truthSeeding = acts.examples.TruthSeedingAlgorithm(
        level=logLevel,
        inputParticles=inputParticles,
        inputMeasurementParticlesMap="measurement_particles_map",
        inputSpacePoints=[spacePoints],
        outputParticles="truth_seeded_particles",
        outputProtoTracks="truth_particle_tracks",
        outputSeeds="seeds",
        **acts.examples.defaultKWArgs(
            deltaRMin=TruthEstimatedSeedingAlgorithmConfigArg.deltaR[0],
            deltaRMax=TruthEstimatedSeedingAlgorithmConfigArg.deltaR[1],
        ),
    )
    sequence.addAlgorithm(truthSeeding)

    return truthSeeding.config.outputSeeds


def addSpacePointsMaking(
    sequence: acts.examples.Sequencer,
    trackingGeometry: acts.TrackingGeometry,
    geoSelectionConfigFile: Union[Path, str],
    logLevel: acts.logging.Level = None,
):
    """adds space points making
    For parameters description see addSeeding
    """
    logLevel = acts.examples.defaultLogging(sequence, logLevel)()
    spAlg = acts.examples.SpacePointMaker(
        level=logLevel,
        inputSourceLinks="sourcelinks",
        inputMeasurements="measurements",
        outputSpacePoints="spacepoints",
        trackingGeometry=trackingGeometry,
        geometrySelection=acts.examples.readJsonGeometryList(
            str(geoSelectionConfigFile)
        ),
    )
    sequence.addAlgorithm(spAlg)
    return spAlg.config.outputSpacePoints


def addStandardSeeding(
    sequence: acts.examples.Sequencer,
    spacePoints: str,
    seedingAlgorithmConfigArg: SeedingAlgorithmConfigArg,
    seedFinderConfigArg: SeedFinderConfigArg,
    seedFinderOptionsArg: SeedFinderOptionsArg,
    seedFilterConfigArg: SeedFilterConfigArg,
    spacePointGridConfigArg: SpacePointGridConfigArg,
    logLevel: acts.logging.Level = None,
):
    """adds standard seeding
    For parameters description see addSeeding
    """
    logLevel = acts.examples.defaultLogging(sequence, logLevel)()

    seedFinderConfig = acts.SeedFinderConfig(
        **acts.examples.defaultKWArgs(
            rMin=seedFinderConfigArg.r[0],
            rMax=seedFinderConfigArg.r[1],
            deltaRMin=seedFinderConfigArg.deltaR[0],
            deltaRMax=seedFinderConfigArg.deltaR[1],
            deltaRMinTopSP=(
                seedFinderConfigArg.deltaR[0]
                if seedFinderConfigArg.deltaRTopSP[0] is None
                else seedFinderConfigArg.deltaRTopSP[0]
            ),
            deltaRMaxTopSP=(
                seedFinderConfigArg.deltaR[1]
                if seedFinderConfigArg.deltaRTopSP[1] is None
                else seedFinderConfigArg.deltaRTopSP[1]
            ),
            deltaRMinBottomSP=(
                seedFinderConfigArg.deltaR[0]
                if seedFinderConfigArg.deltaRBottomSP[0] is None
                else seedFinderConfigArg.deltaRBottomSP[0]
            ),
            deltaRMaxBottomSP=(
                seedFinderConfigArg.deltaR[1]
                if seedFinderConfigArg.deltaRBottomSP[1] is None
                else seedFinderConfigArg.deltaRBottomSP[1]
            ),
            deltaRMiddleMinSPRange=seedFinderConfigArg.deltaRMiddleSPRange[0],
            deltaRMiddleMaxSPRange=seedFinderConfigArg.deltaRMiddleSPRange[1],
            collisionRegionMin=seedFinderConfigArg.collisionRegion[0],
            collisionRegionMax=seedFinderConfigArg.collisionRegion[1],
            zMin=seedFinderConfigArg.z[0],
            zMax=seedFinderConfigArg.z[1],
            zOutermostLayers=(
                seedFinderConfigArg.zOutermostLayers[0]
                if seedFinderConfigArg.zOutermostLayers[0] is not None
                else seedFinderConfigArg.z[0],
                seedFinderConfigArg.zOutermostLayers[1]
                if seedFinderConfigArg.zOutermostLayers[1] is not None
                else seedFinderConfigArg.z[1],
            ),
            maxSeedsPerSpM=seedFinderConfigArg.maxSeedsPerSpM,
            cotThetaMax=seedFinderConfigArg.cotThetaMax,
            sigmaScattering=seedFinderConfigArg.sigmaScattering,
            radLengthPerSeed=seedFinderConfigArg.radLengthPerSeed,
            minPt=seedFinderConfigArg.minPt,
            impactMax=seedFinderConfigArg.impactMax,
            interactionPointCut=seedFinderConfigArg.interactionPointCut,
            deltaZMax=seedFinderConfigArg.deltaZMax,
            maxPtScattering=seedFinderConfigArg.maxPtScattering,
            zBinEdges=seedFinderConfigArg.zBinEdges,
            zBinsCustomLooping=seedFinderConfigArg.zBinsCustomLooping,
            skipZMiddleBinSearch=seedFinderConfigArg.skipZMiddleBinSearch,
            rRangeMiddleSP=seedFinderConfigArg.rRangeMiddleSP,
            useVariableMiddleSPRange=seedFinderConfigArg.useVariableMiddleSPRange,
            binSizeR=seedFinderConfigArg.binSizeR,
            seedConfirmation=seedFinderConfigArg.seedConfirmation,
            centralSeedConfirmationRange=seedFinderConfigArg.centralSeedConfirmationRange,
            forwardSeedConfirmationRange=seedFinderConfigArg.forwardSeedConfirmationRange,
        ),
    )
    seedFinderOptions = acts.SeedFinderOptions(
        **acts.examples.defaultKWArgs(
            beamPos=acts.Vector2(0.0, 0.0)
            if seedFinderOptionsArg.beamPos == (None, None)
            else acts.Vector2(
                seedFinderOptionsArg.beamPos[0], seedFinderOptionsArg.beamPos[1]
            ),
            bFieldInZ=seedFinderOptionsArg.bFieldInZ,
        )
    )
    seedFilterConfig = acts.SeedFilterConfig(
        **acts.examples.defaultKWArgs(
            maxSeedsPerSpM=seedFinderConfig.maxSeedsPerSpM,
            deltaRMin=(
                seedFinderConfig.deltaRMin
                if seedFilterConfigArg.deltaRMin is None
                else seedFilterConfigArg.deltaRMin
            ),
            impactWeightFactor=seedFilterConfigArg.impactWeightFactor,
            zOriginWeightFactor=seedFilterConfigArg.zOriginWeightFactor,
            compatSeedWeight=seedFilterConfigArg.compatSeedWeight,
            compatSeedLimit=seedFilterConfigArg.compatSeedLimit,
            numSeedIncrement=seedFilterConfigArg.numSeedIncrement,
            seedWeightIncrement=seedFilterConfigArg.seedWeightIncrement,
            seedConfirmation=seedFilterConfigArg.seedConfirmation,
            centralSeedConfirmationRange=seedFinderConfig.centralSeedConfirmationRange,
            forwardSeedConfirmationRange=seedFinderConfig.forwardSeedConfirmationRange,
            maxSeedsPerSpMConf=seedFilterConfigArg.maxSeedsPerSpMConf,
            maxQualitySeedsPerSpMConf=seedFilterConfigArg.maxQualitySeedsPerSpMConf,
            useDeltaRorTopRadius=seedFilterConfigArg.useDeltaRorTopRadius,
        )
    )

    gridConfig = acts.SpacePointGridConfig(
        **acts.examples.defaultKWArgs(
            minPt=seedFinderConfig.minPt,
            rMax=(
                seedFinderConfig.rMax
                if spacePointGridConfigArg.rMax is None
                else spacePointGridConfigArg.rMax
            ),
            zMax=seedFinderConfig.zMax,
            zMin=seedFinderConfig.zMin,
            deltaRMax=(
                seedFinderConfig.deltaRMax
                if spacePointGridConfigArg.deltaRMax is None
                else spacePointGridConfigArg.deltaRMax
            ),
            cotThetaMax=seedFinderConfig.cotThetaMax,
            phiMin=spacePointGridConfigArg.phi[0],
            phiMax=spacePointGridConfigArg.phi[1],
            maxPhiBins=spacePointGridConfigArg.maxPhiBins,
            impactMax=spacePointGridConfigArg.impactMax,
            zBinEdges=spacePointGridConfigArg.zBinEdges,
            phiBinDeflectionCoverage=spacePointGridConfigArg.phiBinDeflectionCoverage,
        )
    )

    gridOptions = acts.SpacePointGridOptions(
        **acts.examples.defaultKWArgs(
            bFieldInZ=seedFinderOptions.bFieldInZ,
        )
    )

    seedingAlg = acts.examples.SeedingAlgorithm(
        level=logLevel,
        inputSpacePoints=[spacePoints],
        outputSeeds="seeds",
        **acts.examples.defaultKWArgs(
            allowSeparateRMax=seedingAlgorithmConfigArg.allowSeparateRMax,
            zBinNeighborsTop=seedingAlgorithmConfigArg.zBinNeighborsTop,
            zBinNeighborsBottom=seedingAlgorithmConfigArg.zBinNeighborsBottom,
            numPhiNeighbors=seedingAlgorithmConfigArg.numPhiNeighbors,
        ),
        gridConfig=gridConfig,
        gridOptions=gridOptions,
        seedFilterConfig=seedFilterConfig,
        seedFinderConfig=seedFinderConfig,
        seedFinderOptions=seedFinderOptions,
    )
    sequence.addAlgorithm(seedingAlg)

    return seedingAlg.config.outputSeeds


def addOrthogonalSeeding(
    sequence: acts.examples.Sequencer,
    spacePoints: str,
    seedFinderConfigArg: SeedFinderConfigArg,
    seedFinderOptionsArg: SeedFinderOptionsArg,
    seedFilterConfigArg: SeedFilterConfigArg,
    logLevel: acts.logging.Level = None,
):
    """adds orthogonal seeding algorithm
    For parameters description see addSeeding
    """
    logLevel = acts.examples.defaultLogging(sequence, logLevel)()
    seedFinderConfig = acts.SeedFinderOrthogonalConfig(
        **acts.examples.defaultKWArgs(
            rMin=seedFinderConfigArg.r[0],
            rMax=seedFinderConfigArg.r[1],
            deltaRMinTopSP=(
                seedFinderConfigArg.deltaR[0]
                if seedFinderConfigArg.deltaRTopSP[0] is None
                else seedFinderConfigArg.deltaRTopSP[0]
            ),
            deltaRMaxTopSP=(
                seedFinderConfigArg.deltaR[1]
                if seedFinderConfigArg.deltaRTopSP[1] is None
                else seedFinderConfigArg.deltaRTopSP[1]
            ),
            deltaRMinBottomSP=(
                seedFinderConfigArg.deltaR[0]
                if seedFinderConfigArg.deltaRBottomSP[0] is None
                else seedFinderConfigArg.deltaRBottomSP[0]
            ),
            deltaRMaxBottomSP=(
                seedFinderConfigArg.deltaR[1]
                if seedFinderConfigArg.deltaRBottomSP[1] is None
                else seedFinderConfigArg.deltaRBottomSP[1]
            ),
            collisionRegionMin=seedFinderConfigArg.collisionRegion[0],
            collisionRegionMax=seedFinderConfigArg.collisionRegion[1],
            zMin=seedFinderConfigArg.z[0],
            zMax=seedFinderConfigArg.z[1],
            zOutermostLayers=(
                seedFinderConfigArg.zOutermostLayers[0]
                if seedFinderConfigArg.zOutermostLayers[0] is not None
                else seedFinderConfigArg.z[0],
                seedFinderConfigArg.zOutermostLayers[1]
                if seedFinderConfigArg.zOutermostLayers[1] is not None
                else seedFinderConfigArg.z[1],
            ),
            maxSeedsPerSpM=seedFinderConfigArg.maxSeedsPerSpM,
            cotThetaMax=seedFinderConfigArg.cotThetaMax,
            sigmaScattering=seedFinderConfigArg.sigmaScattering,
            radLengthPerSeed=seedFinderConfigArg.radLengthPerSeed,
            minPt=seedFinderConfigArg.minPt,
            impactMax=seedFinderConfigArg.impactMax,
            deltaPhiMax=seedFinderConfigArg.deltaPhiMax,
            interactionPointCut=seedFinderConfigArg.interactionPointCut,
            deltaZMax=seedFinderConfigArg.deltaZMax,
            maxPtScattering=seedFinderConfigArg.maxPtScattering,
            rRangeMiddleSP=seedFinderConfigArg.rRangeMiddleSP,
            useVariableMiddleSPRange=seedFinderConfigArg.useVariableMiddleSPRange,
            seedConfirmation=seedFinderConfigArg.seedConfirmation,
            centralSeedConfirmationRange=seedFinderConfigArg.centralSeedConfirmationRange,
            forwardSeedConfirmationRange=seedFinderConfigArg.forwardSeedConfirmationRange,
        ),
    )
    seedFinderOptions = acts.SeedFinderOptions(
        **acts.examples.defaultKWArgs(
            beamPos=acts.Vector2(0.0, 0.0)
            if seedFinderOptionsArg.beamPos == (None, None)
            else acts.Vector2(
                seedFinderOptionsArg.beamPos[0], seedFinderOptionsArg.beamPos[1]
            ),
            bFieldInZ=seedFinderOptionsArg.bFieldInZ,
        )
    )
    seedFilterConfig = acts.SeedFilterConfig(
        **acts.examples.defaultKWArgs(
            maxSeedsPerSpM=seedFinderConfig.maxSeedsPerSpM,
            deltaRMin=(
                seedFinderConfigArg.deltaR[0]
                if seedFilterConfigArg.deltaRMin is None
                else seedFilterConfigArg.deltaRMin
            ),
            impactWeightFactor=seedFilterConfigArg.impactWeightFactor,
            zOriginWeightFactor=seedFilterConfigArg.zOriginWeightFactor,
            compatSeedWeight=seedFilterConfigArg.compatSeedWeight,
            compatSeedLimit=seedFilterConfigArg.compatSeedLimit,
            numSeedIncrement=seedFilterConfigArg.numSeedIncrement,
            seedWeightIncrement=seedFilterConfigArg.seedWeightIncrement,
            seedConfirmation=seedFilterConfigArg.seedConfirmation,
            maxSeedsPerSpMConf=seedFilterConfigArg.maxSeedsPerSpMConf,
            maxQualitySeedsPerSpMConf=seedFilterConfigArg.maxQualitySeedsPerSpMConf,
            useDeltaRorTopRadius=seedFilterConfigArg.useDeltaRorTopRadius,
        )
    )
    seedingAlg = acts.examples.SeedingOrthogonalAlgorithm(
        level=logLevel,
        inputSpacePoints=[spacePoints],
        outputSeeds="seeds",
        seedFilterConfig=seedFilterConfig,
        seedFinderConfig=seedFinderConfig,
        seedFinderOptions=seedFinderOptions,
    )
    sequence.addAlgorithm(seedingAlg)

    return seedingAlg.config.outputSeeds


def addHoughTransformSeeding(
    sequence: acts.examples.Sequencer,
    config: acts.examples.HoughTransformSeeder.Config,
    logLevel: acts.logging.Level = None,
):
    """
    Configures HoughTransform (HT) for seeding, instead of extra proxy config objects it takes
    directly the HT example algorithm config.
    """
    logLevel = acts.examples.defaultLogging(sequence, logLevel)()
    ht = acts.examples.HoughTransformSeeder(config=config, level=logLevel)
    sequence.addAlgorithm(ht)
    # potentially HT can be extended to also produce seeds, but it is not implemented yet
    # configuration option (outputSeeds) exists
    return ht.config.outputSeeds


def addFTFSeeding(
    sequence: acts.examples.Sequencer,
    spacePoints: str,
    seedFinderConfigArg: SeedFinderConfigArg,
    seedFinderOptionsArg: SeedFinderOptionsArg,
    seedFilterConfigArg: SeedFilterConfigArg,
    trackingGeometry: acts.TrackingGeometry,
    logLevel: acts.logging.Level = None,
    layerMappingConfigFile: Union[Path, str] = None,
    geoSelectionConfigFile: Union[Path, str] = None,
    fastrack_inputConfigFile: Union[Path, str] = None,
):
    """FTF seeding"""

    logLevel = acts.examples.defaultLogging(sequence, logLevel)()
    layerMappingFile = str(layerMappingConfigFile)  # turn path into string
    fastrack_inputFile = str(fastrack_inputConfigFile)
    seedFinderConfig = acts.SeedFinderFTFConfig(
        **acts.examples.defaultKWArgs(
            sigmaScattering=seedFinderConfigArg.sigmaScattering,
            maxSeedsPerSpM=seedFinderConfigArg.maxSeedsPerSpM,
            minPt=seedFinderConfigArg.minPt,
            fastrack_input_file=fastrack_inputFile,
            m_useClusterWidth=False,
        ),
    )
    seedFinderOptions = acts.SeedFinderOptions(
        **acts.examples.defaultKWArgs(
            beamPos=acts.Vector2(0.0, 0.0)
            if seedFinderOptionsArg.beamPos == (None, None)
            else acts.Vector2(
                seedFinderOptionsArg.beamPos[0], seedFinderOptionsArg.beamPos[1]
            ),
            bFieldInZ=seedFinderOptionsArg.bFieldInZ,
        )
    )
    seedFilterConfig = acts.SeedFilterConfig(
        **acts.examples.defaultKWArgs(
            maxSeedsPerSpM=seedFinderConfig.maxSeedsPerSpM,
            deltaRMin=(
                seedFinderConfigArg.deltaR[0]
                if seedFilterConfigArg.deltaRMin is None
                else seedFilterConfigArg.deltaRMin
            ),
            impactWeightFactor=seedFilterConfigArg.impactWeightFactor,
            zOriginWeightFactor=seedFilterConfigArg.zOriginWeightFactor,
            compatSeedWeight=seedFilterConfigArg.compatSeedWeight,
            compatSeedLimit=seedFilterConfigArg.compatSeedLimit,
            numSeedIncrement=seedFilterConfigArg.numSeedIncrement,
            seedWeightIncrement=seedFilterConfigArg.seedWeightIncrement,
            seedConfirmation=seedFilterConfigArg.seedConfirmation,
            # curvatureSortingInFilter=seedFilterConfigArg.curvatureSortingInFilter,
            maxSeedsPerSpMConf=seedFilterConfigArg.maxSeedsPerSpMConf,
            maxQualitySeedsPerSpMConf=seedFilterConfigArg.maxQualitySeedsPerSpMConf,
            useDeltaRorTopRadius=seedFilterConfigArg.useDeltaRorTopRadius,
        )
    )

    seedingAlg = acts.examples.SeedingFTFAlgorithm(
        level=logLevel,
        inputSpacePoints=[spacePoints],
        outputSeeds="seeds",
        seedFilterConfig=seedFilterConfig,
        seedFinderConfig=seedFinderConfig,
        seedFinderOptions=seedFinderOptions,
        layerMappingFile=layerMappingFile,
        geometrySelection=acts.examples.readJsonGeometryList(
            str(geoSelectionConfigFile)
        ),
        inputSourceLinks="sourcelinks",
        trackingGeometry=trackingGeometry,
        fill_module_csv=False,
    )

    sequence.addAlgorithm(seedingAlg)
    return seedingAlg.config.outputSeeds


def addSeedPerformanceWriters(
    sequence: acts.examples.Sequencer,
    outputDirRoot: Union[Path, str],
    seeds: str,
    prototracks: str,
    selectedParticles: str,
    inputParticles: str,
    outputTrackParameters: str,
    logLevel: acts.logging.Level = None,
):
    """Writes seeding related performance output"""
    customLogLevel = acts.examples.defaultLogging(sequence, logLevel)
    outputDirRoot = Path(outputDirRoot)
    if not outputDirRoot.exists():
        outputDirRoot.mkdir()

    sequence.addWriter(
        acts.examples.SeedingPerformanceWriter(
            level=customLogLevel(minLevel=acts.logging.DEBUG),
            inputSeeds=seeds,
            inputParticles=selectedParticles,
            inputMeasurementParticlesMap="measurement_particles_map",
            filePath=str(outputDirRoot / "performance_seeding.root"),
        )
    )

    sequence.addWriter(
        acts.examples.RootTrackParameterWriter(
            level=customLogLevel(),
            inputTrackParameters=outputTrackParameters,
            inputProtoTracks=prototracks,
            inputParticles=inputParticles,
            inputSimHits="simhits",
            inputMeasurementParticlesMap="measurement_particles_map",
            inputMeasurementSimHitsMap="measurement_simhits_map",
            filePath=str(outputDirRoot / "estimatedparams.root"),
            treeName="estimatedparams",
        )
    )


def addKalmanTracks(
    s: acts.examples.Sequencer,
    trackingGeometry: acts.TrackingGeometry,
    field: acts.MagneticFieldProvider,
    directNavigation: bool = False,
    reverseFilteringMomThreshold: float = 0 * u.GeV,
    inputProtoTracks: str = "truth_particle_tracks",
    multipleScattering: bool = True,
    energyLoss: bool = True,
    clusters: str = None,
    calibrator: acts.examples.MeasurementCalibrator = acts.examples.makePassThroughCalibrator(),
    logLevel: Optional[acts.logging.Level] = None,
) -> None:
    customLogLevel = acts.examples.defaultLogging(s, logLevel)

    if directNavigation:
        srfSortAlg = acts.examples.SurfaceSortingAlgorithm(
            level=customLogLevel(),
            inputProtoTracks=inputProtoTracks,
            inputSimHits="simhits",
            inputMeasurementSimHitsMap="measurement_simhits_map",
            outputProtoTracks="sorted_truth_particle_tracks",
        )
        s.addAlgorithm(srfSortAlg)
        inputProtoTracks = srfSortAlg.config.outputProtoTracks

    kalmanOptions = {
        "multipleScattering": multipleScattering,
        "energyLoss": energyLoss,
        "reverseFilteringMomThreshold": reverseFilteringMomThreshold,
        "freeToBoundCorrection": acts.examples.FreeToBoundCorrection(False),
        "level": customLogLevel(),
    }

    fitAlg = acts.examples.TrackFittingAlgorithm(
        level=customLogLevel(),
        inputMeasurements="measurements",
        inputSourceLinks="sourcelinks",
        inputProtoTracks=inputProtoTracks,
        inputInitialTrackParameters="estimatedparameters",
        inputClusters=clusters if clusters is not None else "",
        outputTracks="kfTracks",
        pickTrack=-1,
        fit=acts.examples.makeKalmanFitterFunction(
            trackingGeometry, field, **kalmanOptions
        ),
        calibrator=calibrator,
    )
    s.addAlgorithm(fitAlg)
    s.addWhiteboardAlias("tracks", fitAlg.config.outputTracks)

    return s


def addTruthTrackingGsf(
    s: acts.examples.Sequencer,
    trackingGeometry: acts.TrackingGeometry,
    field: acts.MagneticFieldProvider,
    inputProtoTracks: str = "truth_particle_tracks",
    logLevel: Optional[acts.logging.Level] = None,
) -> None:
    customLogLevel = acts.examples.defaultLogging(s, logLevel)

    gsfOptions = {
        "betheHeitlerApprox": acts.examples.AtlasBetheHeitlerApprox.makeDefault(),
        "maxComponents": 12,
        "abortOnError": False,
        "disableAllMaterialHandling": False,
        "finalReductionMethod": acts.examples.FinalReductionMethod.maxWeight,
        "weightCutoff": 1.0e-4,
        "level": customLogLevel(),
    }

    gsfAlg = acts.examples.TrackFittingAlgorithm(
        level=customLogLevel(),
        inputMeasurements="measurements",
        inputSourceLinks="sourcelinks",
        inputProtoTracks=inputProtoTracks,
        inputInitialTrackParameters="estimatedparameters",
        outputTracks="gsf_tracks",
        pickTrack=-1,
        fit=acts.examples.makeGsfFitterFunction(trackingGeometry, field, **gsfOptions),
        calibrator=acts.examples.makePassThroughCalibrator(),
    )
    s.addAlgorithm(gsfAlg)
    s.addWhiteboardAlias("tracks", gsfAlg.config.outputTracks)

    return s


@acts.examples.NamedTypeArgs(
    trackSelectorConfig=TrackSelectorConfig,
    ckfConfig=CkfConfig,
)
def addCKFTracks(
    s: acts.examples.Sequencer,
    trackingGeometry: acts.TrackingGeometry,
    field: acts.MagneticFieldProvider,
    trackSelectorConfig: Optional[TrackSelectorConfig] = None,
    ckfConfig: CkfConfig = CkfConfig(),
    outputDirCsv: Optional[Union[Path, str]] = None,
    outputDirRoot: Optional[Union[Path, str]] = None,
    writeTrajectories: bool = True,
    logLevel: Optional[acts.logging.Level] = None,
    writeCovMat=False,
) -> None:
    """This function steers the seeding

    Parameters
    ----------
    s: Sequencer
        the sequencer module to which we add the Seeding steps (returned from addSeeding)
    trackingGeometry : tracking geometry
    field : magnetic field
    outputDirCsv : Path|str, path, None
        the output folder for the Csv output, None triggers no output
    outputDirRoot : Path|str, path, None
        the output folder for the Root output, None triggers no output
    trackSelectorConfig : TrackSelectorConfig(loc0, loc1, time, eta, absEta, pt, phi, minMeasurements)
        TrackSelector configuration. Each range is specified as a tuple of (min,max).
        Defaults of no cuts specified in Examples/Algorithms/TruthTracking/ActsExamples/TruthTracking/TrackSelector.hpp
    writeTrajectories : bool, True
        write trackstates_ckf.root and tracksummary_ckf.root ntuples? These can be quite large.
    """

    customLogLevel = acts.examples.defaultLogging(s, logLevel)

    # Setup the track finding algorithm with CKF
    # It takes all the source links created from truth hit smearing, seeds from
    # truth particle smearing and source link selection config
    trackFinder = acts.examples.TrackFindingAlgorithm(
        level=customLogLevel(),
        measurementSelectorCfg=acts.MeasurementSelector.Config(
            [
                (
                    acts.GeometryIdentifier(),
                    (
                        [],
                        [ckfConfig.chi2CutOff],
                        [ckfConfig.numMeasurementsCutOff],
                    ),
                )
            ]
        ),
        trackSelectorCfg=acts.TrackSelector.Config(
            **acts.examples.defaultKWArgs(
                loc0Min=trackSelectorConfig.loc0[0],
                loc0Max=trackSelectorConfig.loc0[1],
                loc1Min=trackSelectorConfig.loc1[0],
                loc1Max=trackSelectorConfig.loc1[1],
                timeMin=trackSelectorConfig.time[0],
                timeMax=trackSelectorConfig.time[1],
                phiMin=trackSelectorConfig.phi[0],
                phiMax=trackSelectorConfig.phi[1],
                etaMin=trackSelectorConfig.eta[0],
                etaMax=trackSelectorConfig.eta[1],
                absEtaMin=trackSelectorConfig.absEta[0],
                absEtaMax=trackSelectorConfig.absEta[1],
                ptMin=trackSelectorConfig.pt[0],
                ptMax=trackSelectorConfig.pt[1],
                minMeasurements=trackSelectorConfig.nMeasurementsMin,
            )
        )
        if trackSelectorConfig is not None
        else None,
        inputMeasurements="measurements",
        inputSourceLinks="sourcelinks",
        inputInitialTrackParameters="estimatedparameters",
        outputTracks="ckfTracks",
        findTracks=acts.examples.TrackFindingAlgorithm.makeTrackFinderFunction(
            trackingGeometry, field, customLogLevel()
        ),
        **acts.examples.defaultKWArgs(
            maxSteps=ckfConfig.maxSteps,
        ),
    )
    s.addAlgorithm(trackFinder)
    s.addWhiteboardAlias("tracks", trackFinder.config.outputTracks)

    addTrackWriters(
        s,
        name="ckf",
        tracks=trackFinder.config.outputTracks,
        outputDirCsv=outputDirCsv,
        outputDirRoot=outputDirRoot,
        writeStates=writeTrajectories,
        writeSummary=writeTrajectories,
        writeCKFperformance=True,
        writeFinderPerformance=False,
        writeFitterPerformance=False,
        logLevel=logLevel,
        writeCovMat=writeCovMat,
    )

    return s


def addGx2fTracks(
    s: acts.examples.Sequencer,
    trackingGeometry: acts.TrackingGeometry,
    field: acts.MagneticFieldProvider,
    # directNavigation: bool = False,
    inputProtoTracks: str = "truth_particle_tracks",
    multipleScattering: bool = False,
    energyLoss: bool = False,
    clusters: str = None,
    calibrator: acts.examples.MeasurementCalibrator = acts.examples.makePassThroughCalibrator(),
    logLevel: Optional[acts.logging.Level] = None,
) -> None:
    customLogLevel = acts.examples.defaultLogging(s, logLevel)

    gx2fOptions = {
        "multipleScattering": multipleScattering,
        "energyLoss": energyLoss,
        "freeToBoundCorrection": acts.examples.FreeToBoundCorrection(False),
        "level": customLogLevel(),
    }

    fitAlg = acts.examples.TrackFittingAlgorithm(
        level=customLogLevel(),
        inputMeasurements="measurements",
        inputSourceLinks="sourcelinks",
        inputProtoTracks=inputProtoTracks,
        inputInitialTrackParameters="estimatedparameters",
        inputClusters=clusters if clusters is not None else "",
        outputTracks="gx2fTracks",
        pickTrack=-1,
        fit=acts.examples.makeGlobalChiSquareFitterFunction(
            trackingGeometry, field, **gx2fOptions
        ),
        calibrator=calibrator,
    )
    s.addAlgorithm(fitAlg)
    s.addWhiteboardAlias("tracks", fitAlg.config.outputTracks)

    return s


def addTrackWriters(
    s: acts.examples.Sequencer,
    name: str,
    tracks: str = "tracks",
    outputDirCsv: Optional[Union[Path, str]] = None,
    outputDirRoot: Optional[Union[Path, str]] = None,
    writeStates: bool = True,
    writeSummary: bool = True,
    writeCKFperformance: bool = True,
    writeFinderPerformance: bool = True,
    writeFitterPerformance: bool = True,
    logLevel: Optional[acts.logging.Level] = None,
    writeCovMat=False,
):
    customLogLevel = acts.examples.defaultLogging(s, logLevel)

    if outputDirRoot is not None:
        outputDirRoot = Path(outputDirRoot)
        if not outputDirRoot.exists():
            outputDirRoot.mkdir()

        if writeStates:
            # write track states from CKF
            trackStatesWriter = acts.examples.RootTrackStatesWriter(
                level=customLogLevel(),
                inputTracks=tracks,
                # @note The full particles collection is used here to avoid lots of warnings
                # since the unselected CKF track might have a majority particle not in the
                # filtered particle collection. This could be avoided when a separate track
                # selection algorithm is used.
                inputParticles="particles_selected",
                inputSimHits="simhits",
                inputMeasurementParticlesMap="measurement_particles_map",
                inputMeasurementSimHitsMap="measurement_simhits_map",
                filePath=str(outputDirRoot / f"trackstates_{name}.root"),
                treeName="trackstates",
            )
            s.addWriter(trackStatesWriter)

        if writeSummary:
            # write track summary from CKF
            trackSummaryWriter = acts.examples.RootTrackSummaryWriter(
                level=customLogLevel(),
                inputTracks=tracks,
                # @note The full particles collection is used here to avoid lots of warnings
                # since the unselected CKF track might have a majority particle not in the
                # filtered particle collection. This could be avoided when a separate track
                # selection algorithm is used.
                inputParticles="particles_selected",
                inputMeasurementParticlesMap="measurement_particles_map",
                filePath=str(outputDirRoot / f"tracksummary_{name}.root"),
                treeName="tracksummary",
                writeCovMat=writeCovMat,
            )
            s.addWriter(trackSummaryWriter)

        if writeCKFperformance:
            # Write CKF performance data
            ckfPerfWriter = acts.examples.CKFPerformanceWriter(
                level=customLogLevel(),
                inputParticles="truth_seeds_selected",
                inputTracks=tracks,
                inputMeasurementParticlesMap="measurement_particles_map",
                filePath=str(outputDirRoot / f"performance_{name}.root"),
            )
            s.addWriter(ckfPerfWriter)

        if writeFinderPerformance:
            s.addWriter(
                acts.examples.TrackFinderPerformanceWriter(
                    level=acts.logging.INFO,
                    inputProtoTracks="prototracks",
                    inputParticles="truth_seeds_selected",
                    inputMeasurementParticlesMap="measurement_particles_map",
                    filePath=str(
                        outputDirRoot / f"performance_track_finder_{name}.root"
                    ),
                )
            )

        if writeFitterPerformance:
            s.addWriter(
                acts.examples.TrackFitterPerformanceWriter(
                    level=acts.logging.INFO,
                    inputParticles="truth_seeds_selected",
                    inputTracks=tracks,
                    inputMeasurementParticlesMap="measurement_particles_map",
                    filePath=str(
                        outputDirRoot / f"performance_track_fitter_{name}.root"
                    ),
                )
            )

    if outputDirCsv is not None:
        outputDirCsv = Path(outputDirCsv)
        if not outputDirCsv.exists():
            outputDirCsv.mkdir()

        if writeSummary:
            csvWriter = acts.examples.CsvTrackWriter(
                level=customLogLevel(),
                inputTracks=tracks,
                inputMeasurementParticlesMap="measurement_particles_map",
                outputDir=str(outputDirCsv),
                fileName=str(f"tracks_{name}.csv"),
            )
            s.addWriter(csvWriter)


@acts.examples.NamedTypeArgs(
    trackSelectorConfig=TrackSelectorConfig,
)
def addTrackSelection(
    s: acts.examples.Sequencer,
    trackSelectorConfig: TrackSelectorConfig,
    inputTracks: str,
    outputTracks: str,
    logLevel: Optional[acts.logging.Level] = None,
) -> acts.examples.TrackSelectorAlgorithm:
    customLogLevel = acts.examples.defaultLogging(s, logLevel)

    # single cut config for implicit single bin eta configuration
    selectorConfig = acts.TrackSelector.Config(
        **acts.examples.defaultKWArgs(
            loc0Min=trackSelectorConfig.loc0[0],
            loc0Max=trackSelectorConfig.loc0[1],
            loc1Min=trackSelectorConfig.loc1[0],
            loc1Max=trackSelectorConfig.loc1[1],
            timeMin=trackSelectorConfig.time[0],
            timeMax=trackSelectorConfig.time[1],
            phiMin=trackSelectorConfig.phi[0],
            phiMax=trackSelectorConfig.phi[1],
            etaMin=trackSelectorConfig.eta[0],
            etaMax=trackSelectorConfig.eta[1],
            absEtaMin=trackSelectorConfig.absEta[0],
            absEtaMax=trackSelectorConfig.absEta[1],
            ptMin=trackSelectorConfig.pt[0],
            ptMax=trackSelectorConfig.pt[1],
            minMeasurements=trackSelectorConfig.nMeasurementsMin,
        )
    )

    trackSelector = acts.examples.TrackSelectorAlgorithm(
        level=customLogLevel(),
        inputTracks=inputTracks,
        outputTracks=outputTracks,
        selectorConfig=selectorConfig,
    )

    s.addAlgorithm(trackSelector)

    return trackSelector


ExaTrkXBackend = Enum("ExaTrkXBackend", "Torch Onnx")


def addExaTrkX(
    s: acts.examples.Sequencer,
    trackingGeometry: acts.TrackingGeometry,
    geometrySelection: Union[Path, str],
    modelDir: Union[Path, str],
    outputDirRoot: Optional[Union[Path, str]] = None,
    backend: Optional[ExaTrkXBackend] = ExaTrkXBackend.Torch,
    logLevel: Optional[acts.logging.Level] = None,
) -> None:
    customLogLevel = acts.examples.defaultLogging(s, logLevel)

    # Run the particle selection
    # The pre-selection will select truth particles satisfying provided criteria
    # from all particles read in by particle reader for further processing. It
    # has no impact on the truth hits themselves
    s.addAlgorithm(
        acts.examples.TruthSeedSelector(
            level=customLogLevel(),
            ptMin=500 * u.MeV,
            nHitsMin=9,
            inputParticles="particles_initial",
            inputMeasurementParticlesMap="measurement_particles_map",
            outputParticles="particles_seed_selected",
        )
    )

    # Create space points
    s.addAlgorithm(
        acts.examples.SpacePointMaker(
            level=customLogLevel(),
            inputSourceLinks="sourcelinks",
            inputMeasurements="measurements",
            outputSpacePoints="spacepoints",
            trackingGeometry=trackingGeometry,
            geometrySelection=acts.examples.readJsonGeometryList(
                str(geometrySelection)
            ),
        )
    )

    metricLearningConfig = {
        "level": customLogLevel(),
        "embeddingDim": 8,
        "rVal": 1.6,
        "knnVal": 100,
    }

    filterConfig = {
        "level": customLogLevel(),
        "cut": 0.01,
    }

    gnnConfig = {
        "level": customLogLevel(),
        "cut": 0.5,
    }

    if backend == ExaTrkXBackend.Torch:
        metricLearningConfig["modelPath"] = str(modelDir / "embed.pt")
        metricLearningConfig["numFeatures"] = 3
        filterConfig["modelPath"] = str(modelDir / "filter.pt")
        filterConfig["nChunks"] = 10
        filterConfig["numFeatures"] = 3
        gnnConfig["modelPath"] = str(modelDir / "gnn.pt")
        gnnConfig["undirected"] = True
        gnnConfig["numFeatures"] = 3

        graphConstructor = acts.examples.TorchMetricLearning(**metricLearningConfig)
        edgeClassifiers = [
            acts.examples.TorchEdgeClassifier(**filterConfig),
            acts.examples.TorchEdgeClassifier(**gnnConfig),
        ]
        trackBuilder = acts.examples.BoostTrackBuilding(customLogLevel())
    elif backend == ExaTrkXBackend.Onnx:
        metricLearningConfig["modelPath"] = str(modelDir / "embedding.onnx")
        metricLearningConfig["spacepointFeatures"] = 3
        filterConfig["modelPath"] = str(modelDir / "filtering.onnx")
        gnnConfig["modelPath"] = str(modelDir / "gnn.onnx")

        graphConstructor = acts.examples.OnnxMetricLearning(**metricLearningConfig)
        edgeClassifiers = [
            acts.examples.OnnxEdgeClassifier(**filterConfig),
            acts.examples.OnnxEdgeClassifier(**gnnConfig),
        ]
        trackBuilder = acts.examples.CugraphTrackBuilding(customLogLevel())

    s.addAlgorithm(
        acts.examples.TrackFindingAlgorithmExaTrkX(
            level=customLogLevel(),
            inputSpacePoints="spacepoints",
            outputProtoTracks="protoTracks",
            graphConstructor=graphConstructor,
            edgeClassifiers=edgeClassifiers,
            trackBuilder=trackBuilder,
        )
    )

    # Write truth track finding / seeding performance
    if outputDirRoot is not None:
        s.addWriter(
            acts.examples.TrackFinderPerformanceWriter(
                level=customLogLevel(),
                inputProtoTracks="protoTracks",
                inputParticles="particles_initial",  # the original selected particles after digitization
                inputMeasurementParticlesMap="measurement_particles_map",
                filePath=str(Path(outputDirRoot) / "performance_track_finding.root"),
            )
        )

    return s


@acts.examples.NamedTypeArgs(
    config=AmbiguityResolutionConfig,
)
def addAmbiguityResolution(
    s,
    config: AmbiguityResolutionConfig = AmbiguityResolutionConfig(),
    tracks: str = "tracks",
    outputDirCsv: Optional[Union[Path, str]] = None,
    outputDirRoot: Optional[Union[Path, str]] = None,
    writeTrajectories: bool = True,
    logLevel: Optional[acts.logging.Level] = None,
    writeCovMat=False,
) -> None:
    from acts.examples import GreedyAmbiguityResolutionAlgorithm

    customLogLevel = acts.examples.defaultLogging(s, logLevel)

    alg = GreedyAmbiguityResolutionAlgorithm(
        level=customLogLevel(),
        inputTracks=tracks,
        outputTracks="ambiTracks",
        **acts.examples.defaultKWArgs(
            maximumSharedHits=config.maximumSharedHits,
            nMeasurementsMin=config.nMeasurementsMin,
            maximumIterations=config.maximumIterations,
        ),
    )
    s.addAlgorithm(alg)
    s.addWhiteboardAlias("tracks", alg.config.outputTracks)

    addTrackWriters(
        s,
        name="ambi",
        tracks=alg.config.outputTracks,
        outputDirCsv=outputDirCsv,
        outputDirRoot=outputDirRoot,
        writeStates=writeTrajectories,
        writeSummary=writeTrajectories,
        writeCKFperformance=True,
        writeFinderPerformance=False,
        writeFitterPerformance=False,
        logLevel=logLevel,
        writeCovMat=writeCovMat,
    )

    return s


@acts.examples.NamedTypeArgs(
    config=AmbiguityResolutionMLConfig,
)
def addAmbiguityResolutionML(
    s,
    config: AmbiguityResolutionMLConfig = AmbiguityResolutionMLConfig(),
    onnxModelFile: Optional[Union[Path, str]] = None,
    outputDirCsv: Optional[Union[Path, str]] = None,
    outputDirRoot: Optional[Union[Path, str]] = None,
    writeTrajectories: bool = True,
    logLevel: Optional[acts.logging.Level] = None,
) -> None:
    from acts.examples.onnx import AmbiguityResolutionMLAlgorithm
    from acts.examples import GreedyAmbiguityResolutionAlgorithm

    customLogLevel = acts.examples.defaultLogging(s, logLevel)

    algML = AmbiguityResolutionMLAlgorithm(
        level=customLogLevel(),
        inputTracks="tracks",
        inputDuplicateNN=onnxModelFile,
        outputTracks="ambiTracksML",
        **acts.examples.defaultKWArgs(
            nMeasurementsMin=config.nMeasurementsMin,
        ),
    )

    algGreedy = GreedyAmbiguityResolutionAlgorithm(
        level=customLogLevel(),
        inputTracks=algML.config.outputTracks,
        outputTracks="ambiTracksMLGreedy",
        **acts.examples.defaultKWArgs(
            maximumSharedHits=config.maximumSharedHits,
            nMeasurementsMin=config.nMeasurementsMin,
            maximumIterations=config.maximumIterations,
        ),
    )

    s.addAlgorithm(algML)
    s.addAlgorithm(algGreedy)

    addTrackWriters(
        s,
        name="ambiML",
        tracks=algGreedy.config.outputTracks,
        outputDirCsv=outputDirCsv,
        outputDirRoot=outputDirRoot,
        writeStates=writeTrajectories,
        writeSummary=writeTrajectories,
        writeCKFperformance=True,
        writeFinderPerformance=False,
        writeFitterPerformance=False,
        logLevel=logLevel,
    )

    return s


@acts.examples.NamedTypeArgs(
    config=AmbiguityResolutionMLDBScanConfig,
)
def addAmbiguityResolutionMLDBScan(
    s,
    config: AmbiguityResolutionMLDBScanConfig = AmbiguityResolutionMLDBScanConfig(),
    onnxModelFile: Optional[Union[Path, str]] = None,
    outputDirCsv: Optional[Union[Path, str]] = None,
    outputDirRoot: Optional[Union[Path, str]] = None,
    writeTrajectories: bool = True,
    logLevel: Optional[acts.logging.Level] = None,
) -> None:
    from acts.examples import AmbiguityResolutionMLDBScanAlgorithm

    customLogLevel = acts.examples.defaultLogging(s, logLevel)

    alg = AmbiguityResolutionMLDBScanAlgorithm(
        level=customLogLevel(),
        inputTracks="tracks",
        inputDuplicateNN=onnxModelFile,
        outputTracks="ambiTracksMLDBScan",
        **acts.examples.defaultKWArgs(
            nMeasurementsMin=config.nMeasurementsMin,
            epsilonDBScan=config.epsilonDBScan,
            minPointsDBScan=config.minPointsDBScan,
        ),
    )
    s.addAlgorithm(alg)

    addTrackWriters(
        s,
        name="ambiMLDBScan",
        trajectories=alg.config.outputTracks,
        outputDirRoot=outputDirRoot,
        outputDirCsv=outputDirCsv,
        writeStates=writeTrajectories,
        writeSummary=writeTrajectories,
        writeCKFperformance=True,
        writeFinderPerformance=False,
        writeFitterPerformance=False,
        logLevel=logLevel,
    )

    return s


@acts.examples.NamedTypeArgs(
    trackSelectorConfig=TrackSelectorConfig,
)
def addVertexFitting(
    s,
    field,
    tracks: Optional[str] = "tracks",
    trackParameters: Optional[str] = None,
    associatedParticles: Optional[str] = None,
    outputProtoVertices: str = "protovertices",
    outputVertices: str = "fittedVertices",
    seeder: Optional[acts.VertexSeedFinder] = acts.VertexSeedFinder.GaussianSeeder,
    vertexFinder: VertexFinder = VertexFinder.Truth,
    trackSelectorConfig: Optional[TrackSelectorConfig] = None,
    outputDirRoot: Optional[Union[Path, str]] = None,
    logLevel: Optional[acts.logging.Level] = None,
) -> None:
    """This function steers the vertex fitting

    Parameters
    ----------
    s: Sequencer
        the sequencer module to which we add the Seeding steps (returned from addVertexFitting)
    field : magnetic field
    outputDirRoot : Path|str, path, None
        the output folder for the Root output, None triggers no output
    associatedParticles : str, "associatedTruthParticles"
        VertexPerformanceWriter.inputAssociatedTruthParticles
    seeder : enum member
        determines vertex seeder, can be acts.seeder.GaussianSeeder or acts.seeder.AdaptiveGridSeeder
    vertexFinder : VertexFinder, Truth
        vertexFinder algorithm: one of Truth, AMVF, Iterative
    logLevel : acts.logging.Level, None
        logging level to override setting given in `s`
    """
    from acts.examples import (
        TruthVertexFinder,
        VertexFitterAlgorithm,
        IterativeVertexFinderAlgorithm,
        AdaptiveMultiVertexFinderAlgorithm,
        VertexPerformanceWriter,
    )

    customLogLevel = acts.examples.defaultLogging(s, logLevel)

    if tracks is not None and trackSelectorConfig is not None:
        trackSelector = addTrackSelection(
            s,
            trackSelectorConfig,
            inputTracks=tracks,
            outputTracks="selectedTracksVertexing",
            logLevel=customLogLevel(),
        )
        tracks = trackSelector.config.outputTracks

    if trackParameters is None:
        converter = acts.examples.TracksToParameters(
            level=customLogLevel(),
            inputTracks=tracks,
            outputTrackParameters="selectedTracksParametersVertexing",
        )
        s.addAlgorithm(converter)
        trackParameters = converter.config.outputTrackParameters

    tracks = tracks if tracks is not None else ""
    associatedParticles = associatedParticles if associatedParticles is not None else ""
    inputParticles = "particles_input"
    selectedParticles = "particles_selected"

    if vertexFinder == VertexFinder.Truth:
        findVertices = TruthVertexFinder(
            level=customLogLevel(),
            inputParticles=selectedParticles,
            outputProtoVertices=outputProtoVertices,
            excludeSecondaries=True,
        )
        s.addAlgorithm(findVertices)
        fitVertices = VertexFitterAlgorithm(
            level=customLogLevel(),
            bField=field,
            inputTrackParameters=trackParameters,
            inputProtoVertices=findVertices.config.outputProtoVertices,
            outputVertices=outputVertices,
        )
        s.addAlgorithm(fitVertices)
    elif vertexFinder == VertexFinder.Iterative:
        findVertices = IterativeVertexFinderAlgorithm(
            level=customLogLevel(),
            bField=field,
            inputTrackParameters=trackParameters,
            outputProtoVertices=outputProtoVertices,
            outputVertices=outputVertices,
        )
        s.addAlgorithm(findVertices)
    elif vertexFinder == VertexFinder.AMVF:
        findVertices = AdaptiveMultiVertexFinderAlgorithm(
            level=customLogLevel(),
            bField=field,
            seedFinder=seeder,
            inputTrackParameters=trackParameters,
            outputProtoVertices=outputProtoVertices,
            outputVertices=outputVertices,
        )
        s.addAlgorithm(findVertices)
    else:
        raise RuntimeError("Invalid finder argument")

    if outputDirRoot is not None:
        outputDirRoot = Path(outputDirRoot)
        if not outputDirRoot.exists():
            outputDirRoot.mkdir()
        if associatedParticles == selectedParticles:
            warnings.warn(
                "Using VertexPerformanceWriter with smeared particles is not necessarily supported. "
                "Please get in touch with us"
            )
        s.addWriter(
            VertexPerformanceWriter(
                level=customLogLevel(),
                inputAllTruthParticles=inputParticles,
                inputSelectedTruthParticles=selectedParticles,
                inputMeasurementParticlesMap="measurement_particles_map",
                inputTracks=tracks,
                inputAssociatedTruthParticles=associatedParticles,
                inputVertices=outputVertices,
                bField=field,
                minTrackVtxMatchFraction=0.5 if associatedParticles else 0.0,
                treeName="vertexing",
                filePath=str(outputDirRoot / "performance_vertexing.root"),
            )
        )

    return s


def addSingleSeedVertexFinding(
    s,
    outputDirRoot: Optional[Union[Path, str]] = None,
    logLevel: Optional[acts.logging.Level] = None,
    inputSpacePoints: Optional[str] = "spacepoints",
    outputVertices: Optional[str] = "fittedSeedVertices",
) -> None:
<<<<<<< HEAD

    from acts.examples import (
        SingleSeedVertexFinderAlgorithm,
        RootSingleSeedVertexPerformanceWriter,
=======
    from acts.examples import (
        SingleSeedVertexFinderAlgorithm,
>>>>>>> 1f6dd58d
        VertexPerformanceWriter,
    )

    customLogLevel = acts.examples.defaultLogging(s, logLevel)

    findSingleSeedVertex = SingleSeedVertexFinderAlgorithm(
        level=customLogLevel(),
        inputSpacepoints=inputSpacePoints,
        outputVertices=outputVertices,
    )
    s.addAlgorithm(findSingleSeedVertex)

    inputParticles = "particles_input"
    selectedParticles = "particles_selected"

    if outputDirRoot is not None:
        outputDirRoot = Path(outputDirRoot)
        if not outputDirRoot.exists():
            outputDirRoot.mkdir()
<<<<<<< HEAD
        
        s.addWriter(
            RootSingleSeedVertexPerformanceWriter(
                level=customLogLevel(),
                inputAllTruthParticles=inputParticles,
                inputSelectedTruthParticles=selectedParticles,
                inputVertices=outputVertices,
                # inputTime=outputTime,
                filePath=str(outputDirRoot / "performance_seedvertexing.root"),
                treeName="seedvertexing",
            )
        )
        # s.addWriter(
        #     VertexPerformanceWriter(
        #         level=customLogLevel(),
        #         inputAllTruthParticles=inputParticles,
        #         inputSelectedTruthParticles=selectedParticles,
        #         useTracks=False,
        #         inputVertices=outputVertices,
        #         treeName="seedvertexing",
        #         filePath=str(outputDirRoot / "performance_seedvertexing.root"),
        #     )
        # )
=======

        s.addWriter(
            VertexPerformanceWriter(
                level=customLogLevel(),
                inputAllTruthParticles=inputParticles,
                inputSelectedTruthParticles=selectedParticles,
                useTracks=False,
                inputVertices=outputVertices,
                treeName="seedvertexing",
                filePath=str(outputDirRoot / "performance_seedvertexing.root"),
            )
        )
>>>>>>> 1f6dd58d

    return s<|MERGE_RESOLUTION|>--- conflicted
+++ resolved
@@ -1716,15 +1716,8 @@
     inputSpacePoints: Optional[str] = "spacepoints",
     outputVertices: Optional[str] = "fittedSeedVertices",
 ) -> None:
-<<<<<<< HEAD
-
     from acts.examples import (
         SingleSeedVertexFinderAlgorithm,
-        RootSingleSeedVertexPerformanceWriter,
-=======
-    from acts.examples import (
-        SingleSeedVertexFinderAlgorithm,
->>>>>>> 1f6dd58d
         VertexPerformanceWriter,
     )
 
@@ -1744,31 +1737,6 @@
         outputDirRoot = Path(outputDirRoot)
         if not outputDirRoot.exists():
             outputDirRoot.mkdir()
-<<<<<<< HEAD
-        
-        s.addWriter(
-            RootSingleSeedVertexPerformanceWriter(
-                level=customLogLevel(),
-                inputAllTruthParticles=inputParticles,
-                inputSelectedTruthParticles=selectedParticles,
-                inputVertices=outputVertices,
-                # inputTime=outputTime,
-                filePath=str(outputDirRoot / "performance_seedvertexing.root"),
-                treeName="seedvertexing",
-            )
-        )
-        # s.addWriter(
-        #     VertexPerformanceWriter(
-        #         level=customLogLevel(),
-        #         inputAllTruthParticles=inputParticles,
-        #         inputSelectedTruthParticles=selectedParticles,
-        #         useTracks=False,
-        #         inputVertices=outputVertices,
-        #         treeName="seedvertexing",
-        #         filePath=str(outputDirRoot / "performance_seedvertexing.root"),
-        #     )
-        # )
-=======
 
         s.addWriter(
             VertexPerformanceWriter(
@@ -1781,6 +1749,5 @@
                 filePath=str(outputDirRoot / "performance_seedvertexing.root"),
             )
         )
->>>>>>> 1f6dd58d
 
     return s