--- conflicted
+++ resolved
@@ -337,15 +337,9 @@
 
   ACTS_PYTHON_DECLARE_WRITER(
       ActsExamples::VertexPerformanceWriter, mex, "VertexPerformanceWriter",
-<<<<<<< HEAD
-      inputAllTruthParticles, inputSelectedTruthParticles, inputTrackParameters,
-      inputAssociatedTruthParticles, inputTrackParameters, inputTrajectories,
-      inputMeasurementParticlesMap, inputVertices, filePath, treeName, fileMode,
-=======
       inputAllTruthParticles, inputSelectedTruthParticles,
       inputAssociatedTruthParticles, inputTracks, inputMeasurementParticlesMap,
       inputVertices, bField, filePath, treeName, fileMode,
->>>>>>> 1f6dd58d
       minTrackVtxMatchFraction, truthMatchProbMin, useTracks);
 
   // CSV WRITERS
