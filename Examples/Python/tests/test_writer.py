import os
import inspect
from pathlib import Path
import shutil
import math
import sys
import tempfile

import pytest

from helpers import (
    dd4hepEnabled,
    hepmc3Enabled,
    geant4Enabled,
    edm4hepEnabled,
    podioEnabled,
    AssertCollectionExistsAlg,
)

import acts

from common import getOpenDataDetectorDirectory

from acts import PlanarModuleStepper, UnitConstants as u


from acts.examples import (
    ObjPropagationStepsWriter,
    TrackFinderPerformanceWriter,
    SeedingPerformanceWriter,
    RootPropagationStepsWriter,
    RootParticleWriter,
    RootTrackParameterWriter,
    RootMaterialTrackWriter,
    RootMaterialWriter,
    RootPlanarClusterWriter,
    RootSimHitWriter,
<<<<<<< HEAD
    RootSingleSeedVertexPerformanceWriter,
    RootTrajectoryStatesWriter,
    RootTrajectorySummaryWriter,
=======
    RootTrackStatesWriter,
    RootTrackSummaryWriter,
>>>>>>> 1f6dd58d
    VertexPerformanceWriter,
    RootMeasurementWriter,
    CsvParticleWriter,
    CsvPlanarClusterWriter,
    CsvSimHitWriter,
    CsvTrackWriter,
    CsvTrackingGeometryWriter,
    CsvMeasurementWriter,
    PlanarSteppingAlgorithm,
    JsonMaterialWriter,
    JsonFormat,
    Sequencer,
    GenericDetector,
)


@pytest.mark.obj
def test_obj_propagation_step_writer(tmp_path, trk_geo, conf_const, basic_prop_seq):
    with pytest.raises(TypeError):
        ObjPropagationStepsWriter()

    obj = tmp_path / "obj"
    obj.mkdir()

    s, alg = basic_prop_seq(trk_geo)
    w = conf_const(
        ObjPropagationStepsWriter,
        acts.logging.INFO,
        collection=alg.config.propagationStepCollection,
        outputDir=str(obj),
    )

    s.addWriter(w)

    s.run()

    assert len([f for f in obj.iterdir() if f.is_file()]) == s.config.events
    for f in obj.iterdir():
        assert f.stat().st_size > 1024


@pytest.mark.csv
def test_csv_particle_writer(tmp_path, conf_const, ptcl_gun):
    s = Sequencer(numThreads=1, events=10)
    evGen = ptcl_gun(s)

    out = tmp_path / "csv"

    out.mkdir()

    s.addWriter(
        conf_const(
            CsvParticleWriter,
            acts.logging.INFO,
            inputParticles=evGen.config.outputParticles,
            outputStem="particle",
            outputDir=str(out),
        )
    )

    s.run()

    assert len([f for f in out.iterdir() if f.is_file()]) == s.config.events
    assert all(f.stat().st_size > 200 for f in out.iterdir())


@pytest.mark.root
def test_root_prop_step_writer(
    tmp_path, trk_geo, conf_const, basic_prop_seq, assert_root_hash
):
    with pytest.raises(TypeError):
        RootPropagationStepsWriter()

    file = tmp_path / "prop_steps.root"
    assert not file.exists()

    s, alg = basic_prop_seq(trk_geo)
    w = conf_const(
        RootPropagationStepsWriter,
        acts.logging.INFO,
        collection=alg.config.propagationStepCollection,
        filePath=str(file),
    )

    s.addWriter(w)

    s.run()

    assert file.exists()
    assert file.stat().st_size > 2**10 * 50
    assert_root_hash(file.name, file)


@pytest.mark.root
def test_root_particle_writer(tmp_path, conf_const, ptcl_gun, assert_root_hash):
    s = Sequencer(numThreads=1, events=10)
    evGen = ptcl_gun(s)

    file = tmp_path / "particles.root"

    assert not file.exists()

    s.addWriter(
        conf_const(
            RootParticleWriter,
            acts.logging.INFO,
            inputParticles=evGen.config.outputParticles,
            filePath=str(file),
        )
    )

    s.run()

    assert file.exists()
    assert file.stat().st_size > 1024 * 10
    assert_root_hash(file.name, file)


@pytest.mark.root
def test_root_meas_writer(tmp_path, fatras, trk_geo, assert_root_hash):
    s = Sequencer(numThreads=1, events=10)
    evGen, simAlg, digiAlg = fatras(s)

    out = tmp_path / "meas.root"

    assert not out.exists()

    config = RootMeasurementWriter.Config(
        inputMeasurements=digiAlg.config.outputMeasurements,
        inputClusters=digiAlg.config.outputClusters,
        inputSimHits=simAlg.config.outputSimHits,
        inputMeasurementSimHitsMap=digiAlg.config.outputMeasurementSimHitsMap,
        filePath=str(out),
        trackingGeometry=trk_geo,
    )
    config.addBoundIndicesFromDigiConfig(digiAlg.config)
    s.addWriter(RootMeasurementWriter(level=acts.logging.INFO, config=config))
    s.run()

    assert out.exists()
    assert out.stat().st_size > 40000
    assert_root_hash(out.name, out)


@pytest.mark.root
def test_root_simhits_writer(tmp_path, fatras, conf_const, assert_root_hash):
    s = Sequencer(numThreads=1, events=10)
    evGen, simAlg, digiAlg = fatras(s)

    out = tmp_path / "meas.root"

    assert not out.exists()

    s.addWriter(
        conf_const(
            RootSimHitWriter,
            level=acts.logging.INFO,
            inputSimHits=simAlg.config.outputSimHits,
            filePath=str(out),
        )
    )

    s.run()
    assert out.exists()
    assert out.stat().st_size > 2e4
    assert_root_hash(out.name, out)


@pytest.mark.root
def test_root_clusters_writer(
    tmp_path, fatras, conf_const, trk_geo, rng, assert_root_hash
):
    s = Sequencer(numThreads=1, events=10)  # we're not going to use this one
    evGen, simAlg, _ = fatras(s)
    s = Sequencer(numThreads=1, events=10)
    s.addReader(evGen)
    s.addAlgorithm(simAlg)
    digiAlg = PlanarSteppingAlgorithm(
        level=acts.logging.INFO,
        inputSimHits=simAlg.config.outputSimHits,
        outputClusters="clusters",
        outputSourceLinks="sourcelinks",
        outputDigiSourceLinks="digi_sourcelinks",
        outputMeasurements="measurements",
        outputMeasurementParticlesMap="meas_ptcl_map",
        outputMeasurementSimHitsMap="meas_sh_map",
        trackingGeometry=trk_geo,
        randomNumbers=rng,
        planarModuleStepper=PlanarModuleStepper(),
    )
    s.addAlgorithm(digiAlg)

    out = tmp_path / "clusters.root"

    assert not out.exists()

    s.addWriter(
        conf_const(
            RootPlanarClusterWriter,
            level=acts.logging.INFO,
            filePath=str(out),
            inputSimHits=simAlg.config.outputSimHits,
            inputClusters=digiAlg.config.outputClusters,
            trackingGeometry=trk_geo,
        )
    )

    s.run()
    assert out.exists()
    assert out.stat().st_size > 2**10 * 50
    assert_root_hash(out.name, out)


@pytest.mark.csv
def test_csv_meas_writer(tmp_path, fatras, trk_geo, conf_const):
    s = Sequencer(numThreads=1, events=10)
    evGen, simAlg, digiAlg = fatras(s)

    out = tmp_path / "csv"
    out.mkdir()

    s.addWriter(
        conf_const(
            CsvMeasurementWriter,
            level=acts.logging.INFO,
            inputMeasurements=digiAlg.config.outputMeasurements,
            inputClusters=digiAlg.config.outputClusters,
            inputMeasurementSimHitsMap=digiAlg.config.outputMeasurementSimHitsMap,
            outputDir=str(out),
        )
    )
    s.run()

    assert len([f for f in out.iterdir() if f.is_file()]) == s.config.events * 3
    assert all(f.stat().st_size > 10 for f in out.iterdir())


@pytest.mark.csv
def test_csv_simhits_writer(tmp_path, fatras, conf_const):
    s = Sequencer(numThreads=1, events=10)
    evGen, simAlg, digiAlg = fatras(s)

    out = tmp_path / "csv"
    out.mkdir()

    s.addWriter(
        conf_const(
            CsvSimHitWriter,
            level=acts.logging.INFO,
            inputSimHits=simAlg.config.outputSimHits,
            outputDir=str(out),
            outputStem="hits",
        )
    )

    s.run()
    assert len([f for f in out.iterdir() if f.is_file()]) == s.config.events
    assert all(f.stat().st_size > 200 for f in out.iterdir())


@pytest.mark.csv
def test_csv_clusters_writer(tmp_path, fatras, conf_const, trk_geo, rng):
    s = Sequencer(numThreads=1, events=10)  # we're not going to use this one
    evGen, simAlg, _ = fatras(s)
    s = Sequencer(numThreads=1, events=10)
    s.addReader(evGen)
    s.addAlgorithm(simAlg)
    digiAlg = PlanarSteppingAlgorithm(
        level=acts.logging.WARNING,
        inputSimHits=simAlg.config.outputSimHits,
        outputClusters="clusters",
        outputSourceLinks="sourcelinks",
        outputDigiSourceLinks="digi_sourcelinks",
        outputMeasurements="measurements",
        outputMeasurementParticlesMap="meas_ptcl_map",
        outputMeasurementSimHitsMap="meas_sh_map",
        trackingGeometry=trk_geo,
        randomNumbers=rng,
        planarModuleStepper=PlanarModuleStepper(),
    )
    s.addAlgorithm(digiAlg)

    out = tmp_path / "csv"
    out.mkdir()

    s.addWriter(
        conf_const(
            CsvPlanarClusterWriter,
            level=acts.logging.WARNING,
            outputDir=str(out),
            inputSimHits=simAlg.config.outputSimHits,
            inputClusters=digiAlg.config.outputClusters,
            trackingGeometry=trk_geo,
        )
    )

    s.run()
    assert len([f for f in out.iterdir() if f.is_file()]) == s.config.events * 3
    assert all(f.stat().st_size > 1024 for f in out.iterdir())


@pytest.mark.parametrize(
    "writer",
    [
        RootPropagationStepsWriter,
        RootParticleWriter,
        TrackFinderPerformanceWriter,
        SeedingPerformanceWriter,
        RootTrackParameterWriter,
        RootMaterialTrackWriter,
        RootMeasurementWriter,
        RootMaterialWriter,
        RootPlanarClusterWriter,
        RootSimHitWriter,
<<<<<<< HEAD
        RootSeedVertexPerformanceWriter,
        RootTrajectoryStatesWriter,
        RootTrajectorySummaryWriter,
=======
        RootTrackStatesWriter,
        RootTrackSummaryWriter,
>>>>>>> 1f6dd58d
        VertexPerformanceWriter,
        SeedingPerformanceWriter,
    ],
)
@pytest.mark.root
def test_root_writer_interface(writer, conf_const, tmp_path, trk_geo):
    assert hasattr(writer, "Config")

    config = writer.Config

    assert hasattr(config, "filePath")
    assert hasattr(config, "fileMode")

    f = tmp_path / "target.root"
    assert not f.exists()

    kw = {"level": acts.logging.INFO, "filePath": str(f)}

    for k, _ in inspect.getmembers(config):
        if k.startswith("input"):
            kw[k] = "collection"
        if k == "trackingGeometry":
            kw[k] = trk_geo

    assert conf_const(writer, **kw)

    assert f.exists()


@pytest.mark.parametrize(
    "writer",
    [
        CsvParticleWriter,
        CsvMeasurementWriter,
        CsvPlanarClusterWriter,
        CsvSimHitWriter,
        CsvTrackWriter,
        CsvTrackingGeometryWriter,
    ],
)
@pytest.mark.csv
def test_csv_writer_interface(writer, conf_const, tmp_path, trk_geo):
    assert hasattr(writer, "Config")

    config = writer.Config

    assert hasattr(config, "outputDir")

    kw = {"level": acts.logging.INFO, "outputDir": str(tmp_path)}

    for k, _ in inspect.getmembers(config):
        if k.startswith("input"):
            kw[k] = "collection"
        if k == "trackingGeometry":
            kw[k] = trk_geo
        if k == "outputStem":
            kw[k] = "stem"

    assert conf_const(writer, **kw)


@pytest.mark.root
@pytest.mark.odd
@pytest.mark.skipif(not dd4hepEnabled, reason="DD4hep not set up")
def test_root_material_writer(tmp_path, assert_root_hash):
    from acts.examples.dd4hep import DD4hepDetector

    detector, trackingGeometry, _ = DD4hepDetector.create(
        xmlFileNames=[str(getOpenDataDetectorDirectory() / "xml/OpenDataDetector.xml")]
    )

    out = tmp_path / "material.root"

    assert not out.exists()

    rmw = RootMaterialWriter(level=acts.logging.WARNING, filePath=str(out))
    assert out.exists()
    assert out.stat().st_size > 0 and out.stat().st_size < 500
    rmw.write(trackingGeometry)

    assert out.stat().st_size > 1000
    assert_root_hash(out.name, out)


@pytest.mark.json
@pytest.mark.odd
@pytest.mark.parametrize("fmt", [JsonFormat.Json, JsonFormat.Cbor])
@pytest.mark.skipif(not dd4hepEnabled, reason="DD4hep not set up")
def test_json_material_writer(tmp_path, fmt):
    from acts.examples.dd4hep import DD4hepDetector

    detector, trackingGeometry, _ = DD4hepDetector.create(
        xmlFileNames=[str(getOpenDataDetectorDirectory() / "xml/OpenDataDetector.xml")]
    )

    out = (tmp_path / "material").with_suffix("." + fmt.name.lower())

    assert not out.exists()

    jmw = JsonMaterialWriter(
        level=acts.logging.WARNING, fileName=str(out.with_suffix("")), writeFormat=fmt
    )
    assert not out.exists()
    jmw.write(trackingGeometry)

    assert out.stat().st_size > 1000


@pytest.mark.csv
def test_csv_multitrajectory_writer(tmp_path):
    detector, trackingGeometry, decorators = GenericDetector.create()
    field = acts.ConstantBField(acts.Vector3(0, 0, 2 * u.T))

    from truth_tracking_kalman import runTruthTrackingKalman

    s = Sequencer(numThreads=1, events=10)
    runTruthTrackingKalman(
        trackingGeometry,
        field,
        digiConfigFile=Path(
            str(
                Path(__file__).parent.parent.parent.parent
                / "Examples/Algorithms/Digitization/share/default-smearing-config-generic.json"
            )
        ),
        outputDir=tmp_path,
        s=s,
    )

    csv_dir = tmp_path / "csv"
    csv_dir.mkdir()
    s.addWriter(
        CsvTrackWriter(
            level=acts.logging.INFO,
            inputTracks="tracks",
            inputMeasurementParticlesMap="measurement_particles_map",
            outputDir=str(csv_dir),
        )
    )
    s.run()
    del s
    assert len([f for f in csv_dir.iterdir() if f.is_file()]) == 10
    assert all(f.stat().st_size > 20 for f in csv_dir.iterdir())


@pytest.fixture(scope="session")
def hepmc_data_impl(tmp_path_factory):
    import subprocess

    script = (
        Path(__file__).parent.parent.parent.parent
        / "Examples"
        / "Scripts"
        / "Python"
        / "event_recording.py"
    )
    assert script.exists()

    with tempfile.TemporaryDirectory() as tmp_path:
        env = os.environ.copy()
        env["NEVENTS"] = "1"
        subprocess.check_call([sys.executable, str(script)], cwd=tmp_path, env=env)

        outfile = Path(tmp_path) / "hepmc3/event000000000-events.hepmc3"
        # fake = Path("/scratch/pagessin/acts/hepmc3/event000000000-events.hepmc3")

        # outfile.parent.mkdir()
        # shutil.copy(fake, outfile)

        assert outfile.exists()

        yield outfile


@pytest.fixture
def hepmc_data(hepmc_data_impl: Path, tmp_path):
    dest = tmp_path / hepmc_data_impl.name
    shutil.copy(hepmc_data_impl, dest)

    return dest


@pytest.mark.skipif(not hepmc3Enabled, reason="HepMC3 plugin not available")
@pytest.mark.skipif(not dd4hepEnabled, reason="DD4hep not set up")
@pytest.mark.skipif(not geant4Enabled, reason="Geant4 not set up")
@pytest.mark.odd
@pytest.mark.slow
def test_hepmc3_histogram(hepmc_data, tmp_path):
    from acts.examples.hepmc3 import (
        HepMC3AsciiReader,
        HepMCProcessExtractor,
    )

    s = Sequencer(numThreads=1)

    s.addReader(
        HepMC3AsciiReader(
            level=acts.logging.INFO,
            inputDir=str(hepmc_data.parent),
            inputStem="events",
            outputEvents="hepmc-events",
        )
    )

    s.addAlgorithm(
        HepMCProcessExtractor(
            level=acts.logging.INFO,
            inputEvents="hepmc-events",
            extractionProcess="Inelastic",
        )
    )

    # This segfaults, see https://github.com/acts-project/acts/issues/914
    # s.addWriter(
    #     RootNuclearInteractionParametersWriter(
    #         level=acts.logging.INFO, inputSimulationProcesses="event-fraction"
    #     )
    # )

    alg = AssertCollectionExistsAlg(
        "hepmc-events", name="check_alg", level=acts.logging.INFO
    )
    s.addAlgorithm(alg)

    s.run()


@pytest.mark.edm4hep
@pytest.mark.skipif(not edm4hepEnabled, reason="EDM4hep is not set up")
def test_edm4hep_measurement_writer(tmp_path, fatras):
    from acts.examples.edm4hep import EDM4hepMeasurementWriter

    s = Sequencer(numThreads=1, events=10)
    _, simAlg, digiAlg = fatras(s)

    out = tmp_path / "measurements_edm4hep.root"

    s.addWriter(
        EDM4hepMeasurementWriter(
            level=acts.logging.VERBOSE,
            inputMeasurements=digiAlg.config.outputMeasurements,
            inputClusters=digiAlg.config.outputClusters,
            outputPath=str(out),
        )
    )

    s.run()

    assert os.path.isfile(out)
    assert os.stat(out).st_size > 10


@pytest.mark.edm4hep
@pytest.mark.skipif(not edm4hepEnabled, reason="EDM4hep is not set up")
def test_edm4hep_simhit_writer(tmp_path, fatras, conf_const):
    from acts.examples.edm4hep import EDM4hepSimHitWriter

    s = Sequencer(numThreads=1, events=10)
    _, simAlg, _ = fatras(s)

    out = tmp_path / "simhits_edm4hep.root"

    s.addWriter(
        conf_const(
            EDM4hepSimHitWriter,
            level=acts.logging.INFO,
            inputSimHits=simAlg.config.outputSimHits,
            outputPath=str(out),
        )
    )

    s.run()

    assert os.path.isfile(out)
    assert os.stat(out).st_size > 200


@pytest.mark.edm4hep
@pytest.mark.skipif(not edm4hepEnabled, reason="EDM4hep is not set up")
def test_edm4hep_particle_writer(tmp_path, conf_const, ptcl_gun):
    from acts.examples.edm4hep import EDM4hepParticleWriter

    s = Sequencer(numThreads=1, events=10)
    evGen = ptcl_gun(s)

    out = tmp_path / "particles_edm4hep.root"

    out.mkdir()

    s.addWriter(
        conf_const(
            EDM4hepParticleWriter,
            acts.logging.INFO,
            inputParticles=evGen.config.outputParticles,
            outputPath=str(out),
        )
    )

    s.run()

    assert os.path.isfile(out)
    assert os.stat(out).st_size > 200


@pytest.mark.edm4hep
@pytest.mark.skipif(not edm4hepEnabled, reason="EDM4hep is not set up")
def test_edm4hep_multitrajectory_writer(tmp_path):
    from acts.examples.edm4hep import EDM4hepMultiTrajectoryWriter

    detector, trackingGeometry, decorators = GenericDetector.create()
    field = acts.ConstantBField(acts.Vector3(0, 0, 2 * u.T))

    from truth_tracking_kalman import runTruthTrackingKalman

    s = Sequencer(numThreads=1, events=10)
    runTruthTrackingKalman(
        trackingGeometry,
        field,
        digiConfigFile=Path(
            str(
                Path(__file__).parent.parent.parent.parent
                / "Examples/Algorithms/Digitization/share/default-smearing-config-generic.json"
            )
        ),
        outputDir=tmp_path,
        s=s,
    )

    s.addAlgorithm(
        acts.examples.TracksToTrajectories(
            level=acts.logging.INFO,
            inputTracks="tracks",
            outputTrajectories="trajectories",
        )
    )

    out = tmp_path / "trajectories_edm4hep.root"

    s.addWriter(
        EDM4hepMultiTrajectoryWriter(
            level=acts.logging.VERBOSE,
            inputTrajectories="trajectories",
            inputMeasurementParticlesMap="measurement_particles_map",
            outputPath=str(out),
        )
    )

    s.run()

    assert os.path.isfile(out)
    assert os.stat(out).st_size > 200


@pytest.mark.edm4hep
@pytest.mark.skipif(not edm4hepEnabled, reason="EDM4hep is not set up")
def test_edm4hep_tracks_writer(tmp_path):
    from acts.examples.edm4hep import EDM4hepTrackWriter

    detector, trackingGeometry, decorators = GenericDetector.create()
    field = acts.ConstantBField(acts.Vector3(0, 0, 2 * u.T))

    from truth_tracking_kalman import runTruthTrackingKalman

    s = Sequencer(numThreads=1, events=10)
    runTruthTrackingKalman(
        trackingGeometry,
        field,
        digiConfigFile=Path(
            str(
                Path(__file__).parent.parent.parent.parent
                / "Examples/Algorithms/Digitization/share/default-smearing-config-generic.json"
            )
        ),
        outputDir=tmp_path,
        s=s,
    )

    out = tmp_path / "tracks_edm4hep.root"

    s.addWriter(
        EDM4hepTrackWriter(
            level=acts.logging.VERBOSE,
            inputTracks="kfTracks",
            outputPath=str(out),
            Bz=2 * u.T,
        )
    )

    s.run()

    assert os.path.isfile(out)
    assert os.stat(out).st_size > 200

    if not podioEnabled:
        import warnings

        warnings.warn(
            "edm4hep output checks were skipped, because podio was not on the python path"
        )
        return

    from podio.root_io import Reader
    import cppyy

    reader = Reader(str(out))

    actual = []

    for frame in reader.get("events"):
        tracks = frame.get("ActsTracks")
        for track in tracks:
            actual.append(
                (track.getChi2(), track.getNdf(), len(track.getTrackStates()))
            )

            locs = []

            perigee = None
            for ts in track.getTrackStates():
                if ts.location == cppyy.gbl.edm4hep.TrackState.AtIP:
                    perigee = ts
                    continue
                locs.append(ts.location)

                rp = ts.referencePoint
                r = math.sqrt(rp.x**2 + rp.y**2)
                assert r > 25

            assert locs[0] == cppyy.gbl.edm4hep.TrackState.AtLastHit
            assert locs[-1] == cppyy.gbl.edm4hep.TrackState.AtFirstHit

            assert perigee is not None
            rp = perigee.referencePoint
            assert rp.x == 0.0
            assert rp.y == 0.0
            assert rp.z == 0.0
            assert abs(perigee.D0) < 1e0
            assert abs(perigee.Z0) < 1e1<|MERGE_RESOLUTION|>--- conflicted
+++ resolved
@@ -35,14 +35,8 @@
     RootMaterialWriter,
     RootPlanarClusterWriter,
     RootSimHitWriter,
-<<<<<<< HEAD
-    RootSingleSeedVertexPerformanceWriter,
-    RootTrajectoryStatesWriter,
-    RootTrajectorySummaryWriter,
-=======
     RootTrackStatesWriter,
     RootTrackSummaryWriter,
->>>>>>> 1f6dd58d
     VertexPerformanceWriter,
     RootMeasurementWriter,
     CsvParticleWriter,
@@ -357,14 +351,8 @@
         RootMaterialWriter,
         RootPlanarClusterWriter,
         RootSimHitWriter,
-<<<<<<< HEAD
-        RootSeedVertexPerformanceWriter,
-        RootTrajectoryStatesWriter,
-        RootTrajectorySummaryWriter,
-=======
         RootTrackStatesWriter,
         RootTrackSummaryWriter,
->>>>>>> 1f6dd58d
         VertexPerformanceWriter,
         SeedingPerformanceWriter,
     ],
